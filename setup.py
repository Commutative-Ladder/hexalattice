import setuptools
import pathlib

# The directory containing this file
HERE = pathlib.Path(__file__).parent

# The text of the README file
with open("README.md", "r",encoding="utf-8") as fh:
    long_description = fh.read()

# This call to setup() does all the work
setuptools.setup(
    name="hexalattice",
<<<<<<< HEAD
    version="1.2.0",
=======
    version="1.2.2",
>>>>>>> f4af8f15
    description="Compute and plot hexagonal grids",
    long_description=long_description,
    long_description_content_type="text/markdown",
    url="https://github.com/alexkaz2/hexalattice/wiki",
    author="Alex Kazakov",
    author_email="alex.kazakov@mail.huji.ac.il",
    license="MIT",
    classifiers=[
        "License :: OSI Approved :: MIT License",
        "Programming Language :: Python :: 3",
        "Programming Language :: Python :: 3.7",
    ],
    packages=setuptools.find_packages(),
    python_requires='>=3.5',
    install_requires=[
        "numpy",
        "matplotlib >= 3.1",
    ],
    setup_requires=[
        "numpy",
        "matplotlib >= 3.1",
    ],
)<|MERGE_RESOLUTION|>--- conflicted
+++ resolved
@@ -11,11 +11,7 @@
 # This call to setup() does all the work
 setuptools.setup(
     name="hexalattice",
-<<<<<<< HEAD
-    version="1.2.0",
-=======
     version="1.2.2",
->>>>>>> f4af8f15
     description="Compute and plot hexagonal grids",
     long_description=long_description,
     long_description_content_type="text/markdown",
